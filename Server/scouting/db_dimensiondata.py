import db
from sqlalchemy.sql import text


def add_name(table, col, val):
    engine = db.getdbengine()
    conn = engine.connect()
    select = text(
        "INSERT INTO " + table + " (" + col + ") " +
        "VALUES (:val) "
        "ON CONFLICT " + "(" + col + ")" +
        " DO UPDATE "
        "SET " + col + " = :val RETURNING id; "
    )
    conn.execute(select, val=val)


def add_many_names(table, col, max_val, template):
    engine = db.getdbengine()
    conn = engine.connect()
    for i in range(1, max_val):
        name = template.format(i)
        sql = text(
            "INSERT INTO " + table + " (" + col + ") " +
            "VALUES (:name) "
            "ON CONFLICT (" + col + ") " +
            "DO UPDATE "
            "SET " + col + " = :match RETURNING id; "

        )
<<<<<<< HEAD
        conn.execute(sql, name=name)


# dates imported from schedule

# events imported from schedule

add_name("levels", "name", "qual")
add_name("levels", "name", "playoff")

add_many_names("matches", "name", 150, "{}-Q")
add_name("matches", "name", "Q1.1")
add_name("matches", "name", "Q1.2")
add_name("matches", "name", "Q1.3")
add_name("matches", "name", "Q2.1")
add_name("matches", "name", "Q2.2")
add_name("matches", "name", "Q2.3")
add_name("matches", "name", "Q3.1")
add_name("matches", "name", "Q3.2")
add_name("matches", "name", "Q3.3")
add_name("matches", "name", "S1.1")
add_name("matches", "name", "S1.2")
add_name("matches", "name", "S1.3")
add_name("matches", "name", "S2.1")
add_name("matches", "name", "S2.2")
add_name("matches", "name", "S2.3")
add_name("matches", "name", "F1")
add_name("matches", "name", "F2")
add_name("matches", "name", "F3")

add_name("alliances", "name", "na")
add_name("alliances", "name", "blue")
add_name("alliances", "name", "red")

# teams imported from schedule

add_name("stations", "name", "na")
add_name("stations", "name", "1")
add_name("stations", "name", "2")
add_name("stations", "name", "3")

add_name("actors", "name", "na")
add_name("actors", "name", "drive_team")
add_name("actors", "name", "robot")
add_name("actors", "name", "pilot")
add_name("actors", "name", "human_player")
add_name("actors", "name", "alliance")
add_name("actors", "name", "team")

# tasks imported from game

add_name("measuretypes", "name", "na")
add_name("measuretypes", "name", "count")
add_name("measuretypes", "name", "percentage")
add_name("measuretypes", "name", "boolean")
add_name("measuretypes", "name", "enum")
add_name("measuretypes", "name", "attempt")
add_name("measuretypes", "name", "cycletime")

add_name("phases", "name", "na")
add_name("phases", "name", "claim")
add_name("phases", "name", "auto")
add_name("phases", "name", "teleop")
add_name("phases", "name", "finish")

add_name("attempts", "name", "summary")
add_many_names("attempts", "name", 31, "attempt{}")

add_name("reasons", "name", "na")
add_name("reasons", "name", "dropped")
add_name("reasons", "name", "blocked")
add_name("reasons", "name", "defended")
=======
        conn.execute(select, match=match)
def addmanyqual(table, col, val, var):
    engine = db.getdbengine()
    conn = engine.connect()
    for i in range(1, val):
        match = str(i) +"- " + var
        select = text(
            "INSERT INTO " + table + " (" + col + ") " +
            "VALUES (:match) "
            "ON CONFLICT (" + col + ") " +
            "DO UPDATE "
                "SET " + col + " = :match RETURNING id; "

        )
        conn.execute(select, match=match)

addname("alliances", "name", "blue")
addname("alliances", "name", "red")
addname("alliances", "name", "na")

addname("levels", "name", "qual")
addname("levels", "name", "playoff")

addname("stations", "name", "na")
addname("stations", "name", "1")
addname("stations", "name", "2")
addname("stations", "name", "3")

addname("phases", "name", "na")
addname("phases", "name", "prep")
addname("phases", "name", "auto")
addname("phases", "name", "teleop")
addname("phases", "name", "post")

addname("reasons", "name", "na")
addname("reasons", "name", "dropped")
addname("reasons", "name", "blocked")
addname("reasons", "name", "defended")

addname("attempts", "name", "summary")
addmanyattempts("attempts", "name", 31, "attempt")

addmanyqual("matches", "name", 150, "Q")
addname("matches", "name","Q1.1")
addname("matches", "name","Q1.2")
addname("matches", "name","Q1.3")
addname("matches", "name","Q2.1")
addname("matches", "name","Q2.2")
addname("matches", "name","Q2.3")
addname("matches", "name","Q3.1")
addname("matches", "name","Q3.2")
addname("matches", "name","Q3.3")
addname("matches", "name","S1.1")
addname("matches", "name","S1.2")
addname("matches", "name","S1.3")
addname("matches", "name","S2.1")
addname("matches", "name","S2.2")
addname("matches", "name","S2.3")
addname("matches", "name","F1")
addname("matches", "name","F2")
addname("matches", "name","F3")


>>>>>>> 3f36d810
<|MERGE_RESOLUTION|>--- conflicted
+++ resolved
@@ -28,7 +28,6 @@
             "SET " + col + " = :match RETURNING id; "
 
         )
-<<<<<<< HEAD
         conn.execute(sql, name=name)
 
 
@@ -101,68 +100,3 @@
 add_name("reasons", "name", "dropped")
 add_name("reasons", "name", "blocked")
 add_name("reasons", "name", "defended")
-=======
-        conn.execute(select, match=match)
-def addmanyqual(table, col, val, var):
-    engine = db.getdbengine()
-    conn = engine.connect()
-    for i in range(1, val):
-        match = str(i) +"- " + var
-        select = text(
-            "INSERT INTO " + table + " (" + col + ") " +
-            "VALUES (:match) "
-            "ON CONFLICT (" + col + ") " +
-            "DO UPDATE "
-                "SET " + col + " = :match RETURNING id; "
-
-        )
-        conn.execute(select, match=match)
-
-addname("alliances", "name", "blue")
-addname("alliances", "name", "red")
-addname("alliances", "name", "na")
-
-addname("levels", "name", "qual")
-addname("levels", "name", "playoff")
-
-addname("stations", "name", "na")
-addname("stations", "name", "1")
-addname("stations", "name", "2")
-addname("stations", "name", "3")
-
-addname("phases", "name", "na")
-addname("phases", "name", "prep")
-addname("phases", "name", "auto")
-addname("phases", "name", "teleop")
-addname("phases", "name", "post")
-
-addname("reasons", "name", "na")
-addname("reasons", "name", "dropped")
-addname("reasons", "name", "blocked")
-addname("reasons", "name", "defended")
-
-addname("attempts", "name", "summary")
-addmanyattempts("attempts", "name", 31, "attempt")
-
-addmanyqual("matches", "name", 150, "Q")
-addname("matches", "name","Q1.1")
-addname("matches", "name","Q1.2")
-addname("matches", "name","Q1.3")
-addname("matches", "name","Q2.1")
-addname("matches", "name","Q2.2")
-addname("matches", "name","Q2.3")
-addname("matches", "name","Q3.1")
-addname("matches", "name","Q3.2")
-addname("matches", "name","Q3.3")
-addname("matches", "name","S1.1")
-addname("matches", "name","S1.2")
-addname("matches", "name","S1.3")
-addname("matches", "name","S2.1")
-addname("matches", "name","S2.2")
-addname("matches", "name","S2.3")
-addname("matches", "name","F1")
-addname("matches", "name","F2")
-addname("matches", "name","F3")
-
-
->>>>>>> 3f36d810
