import db as db
from sqlalchemy import text

engine = db.getdbengine()
conn = engine.connect()

curr_event = "waamv"

# conn = psycopg2.connect("dbname=scouting host=localhost user=postgres password=irs1318")
# cur = conn.cursor(cursor_factory=psycopg2.extras.DictCursor)


class EventDal(object):

    @staticmethod
    def current_match(match, team):
        sql = text("SELECT * FROM schedules WHERE "
<<<<<<< HEAD
                    "match_status = 'current' "
                    " AND team = :team "
                    " AND event = :event "
                    + " AND match = :match;")
        results = conn.execute(sql,team=team,match=match,event=curr_event)
        current_match = []
=======
                   "match = :match "
                   " AND team = :team "
                   " AND event = :event ")
        results = conn.execute(sql, event=event, match=match, team=team)
>>>>>>> c6b17758
        for row in results:
            current_match.append(dict(row))
        if len(current_match) == 0:
            sql = text("SELECT * FROM schedules WHERE "
                       "match = '001-q' "
                       " AND alliance = 'red' "
                       " AND event = :event "
                       + "AND station = '1';")
            results = conn.execute(sql,event=curr_event)
            for row in results:
                current_match.append(dict(row))
        return current_match

<<<<<<< HEAD
=======
    @staticmethod
    def match_teams(event, match):
        match_teams = []
        sql = text("SELECT * FROM schedules WHERE "
                   "match = :match "
                   " AND event = :event ")
        results = conn.execute(sql, event=event, match=match)

        for row in results:
            match_teams.append(dict(row))
        return match_teams
>>>>>>> c6b17758

def setCurrentEvent(event):
    event = event.lower()

<<<<<<< HEAD
    sql_sel = text("SELECT * FROM status;")
    results = conn.execute(sql_sel).fetchall()
    if len(results) == 1:
        sql_upd = text("UPDATE status SET event = :event WHERE id = :id;")
        conn.execute(sql_upd, event = event, id = results[0]['id'])
    elif len(results) == 0:
        sql_ins = text("INSERT INTO status (event) VALUES (:event);")
        conn.execute(sql_ins, event = event)

def getCurrentEvent():
    sql = text("SELECT event FROM status;")
    return conn.execute(sql).scalar()

def setCurrentMatch(match):
    sql_sel = text("SELECT * FROM status;")
    results = conn.execute(sql_sel).fetchall()
    if len(results) == 1:
        sql_upd = text("UPDATE status SET match = :match WHERE id = :id;")
        conn.execute(sql_upd, match = match, id = results[0]['id'])
    elif len(results) == 0:
        sql_ins = text("INSERT INTO status (match) VALUES (:match);")
        conn.execute(sql_ins, match = match)

# def setNextMatch(match):
#     sql_sel = text("SELECT * FROM status;")
#     results = conn.execute(sql_sel).fetchall()
#     a = int(match) + 1
#     match = str(a)
#     if len(results) == 1:
#         sql_upd = text("UPDATE status SET match = :match WHERE id = :id;")
#         conn.execute(sql_upd, match = match, id = results[0]['id'])
#     elif len(results) == 0:
#         sql_ins = text("INSERT INTO status (match) VALUES (:match);")
#         conn.execute(sql_ins, match = match)

def getCurrentMatch():
    sql = text("SELECT match FROM status;")
    return conn.execute(sql).scalar()
=======
        sql_sel = text("SELECT * FROM status;")
        results = conn.execute(sql_sel).fetchall()
        if len(results) == 1:
            sql_upd = text("UPDATE status SET event = :event WHERE id = :id;")
            conn.execute(sql_upd, event=event, id=results[0]['id'])
        elif len(results) == 0:
            sql_ins = text("INSERT INTO status (event) VALUES (:event);")
            conn.execute(sql_ins, event=event)

    @staticmethod
    def get_current_event():
        event = conn.execute("SELECT event FROM status;").scalar()
        if event is None:
            event = conn.execute("SELECT name FROM events LIMIT 1")
            EventDal.set_current_event(event)
        return event

    @staticmethod
    def set_current_match(match):
        sql_sel = text("SELECT * FROM status;")
        results = conn.execute(sql_sel).fetchall()
        if len(results) == 1:
            sql_upd = text("UPDATE status SET match = :match WHERE id = :id;")
            conn.execute(sql_upd, match=match, id=results[0]['id'])
        elif len(results) == 0:
            sql_ins = text("INSERT INTO status (match) VALUES (:match);")
            conn.execute(sql_ins, match=match)

    @staticmethod
    def get_current_match():
        match = conn.execute("SELECT match FROM status;").scalar()
        if match is None:
            match = conn.execute("SELECT name FROM matches LIMIT 1").scalar()
            EventDal.set_current_match(match)
        return match
>>>>>>> c6b17758
<|MERGE_RESOLUTION|>--- conflicted
+++ resolved
@@ -1,10 +1,8 @@
-import db as db
+import scouting.db as db
 from sqlalchemy import text
 
 engine = db.getdbengine()
 conn = engine.connect()
-
-curr_event = "waamv"
 
 # conn = psycopg2.connect("dbname=scouting host=localhost user=postgres password=irs1318")
 # cur = conn.cursor(cursor_factory=psycopg2.extras.DictCursor)
@@ -13,36 +11,17 @@
 class EventDal(object):
 
     @staticmethod
-    def current_match(match, team):
+    def match_details(event, match, team):
+        match_details = {}
         sql = text("SELECT * FROM schedules WHERE "
-<<<<<<< HEAD
-                    "match_status = 'current' "
-                    " AND team = :team "
-                    " AND event = :event "
-                    + " AND match = :match;")
-        results = conn.execute(sql,team=team,match=match,event=curr_event)
-        current_match = []
-=======
                    "match = :match "
                    " AND team = :team "
                    " AND event = :event ")
         results = conn.execute(sql, event=event, match=match, team=team)
->>>>>>> c6b17758
         for row in results:
-            current_match.append(dict(row))
-        if len(current_match) == 0:
-            sql = text("SELECT * FROM schedules WHERE "
-                       "match = '001-q' "
-                       " AND alliance = 'red' "
-                       " AND event = :event "
-                       + "AND station = '1';")
-            results = conn.execute(sql,event=curr_event)
-            for row in results:
-                current_match.append(dict(row))
-        return current_match
+            match_details = dict(row)
+        return match_details
 
-<<<<<<< HEAD
-=======
     @staticmethod
     def match_teams(event, match):
         match_teams = []
@@ -54,51 +33,11 @@
         for row in results:
             match_teams.append(dict(row))
         return match_teams
->>>>>>> c6b17758
 
-def setCurrentEvent(event):
-    event = event.lower()
+    @staticmethod
+    def set_current_event(event):
+        event = event.lower()
 
-<<<<<<< HEAD
-    sql_sel = text("SELECT * FROM status;")
-    results = conn.execute(sql_sel).fetchall()
-    if len(results) == 1:
-        sql_upd = text("UPDATE status SET event = :event WHERE id = :id;")
-        conn.execute(sql_upd, event = event, id = results[0]['id'])
-    elif len(results) == 0:
-        sql_ins = text("INSERT INTO status (event) VALUES (:event);")
-        conn.execute(sql_ins, event = event)
-
-def getCurrentEvent():
-    sql = text("SELECT event FROM status;")
-    return conn.execute(sql).scalar()
-
-def setCurrentMatch(match):
-    sql_sel = text("SELECT * FROM status;")
-    results = conn.execute(sql_sel).fetchall()
-    if len(results) == 1:
-        sql_upd = text("UPDATE status SET match = :match WHERE id = :id;")
-        conn.execute(sql_upd, match = match, id = results[0]['id'])
-    elif len(results) == 0:
-        sql_ins = text("INSERT INTO status (match) VALUES (:match);")
-        conn.execute(sql_ins, match = match)
-
-# def setNextMatch(match):
-#     sql_sel = text("SELECT * FROM status;")
-#     results = conn.execute(sql_sel).fetchall()
-#     a = int(match) + 1
-#     match = str(a)
-#     if len(results) == 1:
-#         sql_upd = text("UPDATE status SET match = :match WHERE id = :id;")
-#         conn.execute(sql_upd, match = match, id = results[0]['id'])
-#     elif len(results) == 0:
-#         sql_ins = text("INSERT INTO status (match) VALUES (:match);")
-#         conn.execute(sql_ins, match = match)
-
-def getCurrentMatch():
-    sql = text("SELECT match FROM status;")
-    return conn.execute(sql).scalar()
-=======
         sql_sel = text("SELECT * FROM status;")
         results = conn.execute(sql_sel).fetchall()
         if len(results) == 1:
@@ -133,5 +72,4 @@
         if match is None:
             match = conn.execute("SELECT name FROM matches LIMIT 1").scalar()
             EventDal.set_current_match(match)
-        return match
->>>>>>> c6b17758
+        return match