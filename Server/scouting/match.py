import event
import dimension
import json
import db
from sqlalchemy import text
import game

engine = db.getdbengine()
conn = engine.connect()


class MatchDal(object):
    dates, date_ids = dimension.DimensionDal.build_dimension_dicts("dates")
    events, event_ids = dimension.DimensionDal.build_dimension_dicts("events")
    levels, level_ids = dimension.DimensionDal.build_dimension_dicts("levels")
    matches, match_ids = dimension.DimensionDal.build_dimension_dicts("matches")
    alliances, alliance_ids = dimension.DimensionDal.build_dimension_dicts("alliances")
    teams, team_ids = dimension.DimensionDal.build_dimension_dicts("teams")
    stations, stations_ids = dimension.DimensionDal.build_dimension_dicts("stations")
    actors, actor_ids = dimension.DimensionDal.build_dimension_dicts("actors")
    tasks, task_ids = dimension.DimensionDal.build_dimension_dicts("tasks")
    measuretypes, measturetype_ids = dimension.DimensionDal.build_dimension_dicts("measuretypes")
    phases, phase_ids = dimension.DimensionDal.build_dimension_dicts("phases")
    attempts, attempt_ids = dimension.DimensionDal.build_dimension_dicts("attempts")
    reasons, reasons_ids = dimension.DimensionDal.build_dimension_dicts("reasons")
    task_options, task_option_ids = dimension.DimensionDal.build_task_option_dicts()

    def __init__(self):
        pass

    def matchteams(self, match):
        pass

    @staticmethod
    def matchteamtasks(match, team, phase):
        match_id = MatchDal.matches[match]
        team_id = MatchDal.teams[team]
        phase_id = MatchDal.phases[phase]

        evt = event.EventDal.get_current_event()
        event_id = MatchDal.events[evt]

        sql = text("SELECT * FROM measures WHERE "
                    "event_id = :event_id "
                    "AND match_id = :match_id "
                    "AND team_id = :team_id "
                    "AND phase = :phase_id ")

        results = conn.execute(sql, event_id=event_id, match_id=match_id, team_id=team_id, phase_id=phase_id)

        measures = []
        for meas in results:
            measures.append(dict(meas))
        return json.dumps(measures)

    @staticmethod
    def matchteamtask(team, task, match='na', phase='claim', capability=0, attempt_count=0, success_count=0,
                      cycle_time=0):
        event_name = event.EventDal.get_current_event()
        event_id = MatchDal.events[event_name]
<<<<<<< HEAD
=======
        if (match != 'na'):
            match_name = event.EventDal.get_current_match()
        else:
            match_name = match
>>>>>>> f44c4b9b

        match_id = MatchDal.matches[match]

        team_id = MatchDal.teams[team]
        phase_id = MatchDal.phases[phase]
        task_id = MatchDal.tasks[task]
        actor_measure = game.GameDal.get_actor_measure(task, phase)
        actor_id = MatchDal.actors[actor_measure["actor"]]
        measure = actor_measure[phase]
        measuretype_id = MatchDal.measuretypes[measure]

        match_details = event.EventDal.match_details(event_name, match, team)
        date_id = MatchDal.dates[match_details['date']]
        level_id = MatchDal.levels[match_details['level']]
        alliance_id = MatchDal.alliances[match_details['alliance']]
        station_id = MatchDal.stations[match_details['station']]

        reason_id = MatchDal.reasons['na']

        capability, attempt_count, success_count, cycle_time, attempt_id = \
            MatchDal.transform_measure(measure, capability, attempt_count,
                                       success_count, cycle_time, task)

        sql = text(
            "INSERT INTO measures "
            "( "
            "date_id, "
            "event_id , "
            "level_id, "
            "match_id ,"
            "alliance_id, "
            "team_id, "
            "station_id, "
            "actor_id, "
            "task_id , "
            "measuretype_id ,"
            "phase_id, "
            "attempt_id , "
            "reason_id, "
            "capability, "
            "attempts, "
            "successes, "
            "cycle_times"
            ") "
            " VALUES("
            ":date_id, "
            ":event_id, "
            ":level_id, "
            ":match_id, "
            ":alliance_id, "
            ":team_id, "
            ":station_id, "
            ":actor_id, "
            ":task_id, "
            ":measuretype_id, "
            ":phase_id, "
            ":attempt_id, "
            ":reason_id, "
            ":capability, "
            ":attempts, "
            ":successes, "
            ":cycle_times )" +
            " ON CONFLICT ON CONSTRAINT measures_pkey DO UPDATE "
            "SET capability=:capability, attempts=measures.attempts + :attempts, "
            "successes=measures.successes + :successes, cycle_times=:cycle_times;")
        conn.execute(sql,
                     date_id=date_id,
                     event_id=event_id,
                     level_id=level_id,
                     match_id=match_id,
                     alliance_id=alliance_id,
                     team_id=team_id,
                     station_id=station_id,
                     actor_id=actor_id,
                     task_id=task_id,
                     measuretype_id=measuretype_id,
                     phase_id=phase_id,
                     attempt_id=attempt_id,
                     reason_id=reason_id,
                     capability=capability,
                     attempts=attempt_count,
                     successes=success_count,
                     cycle_times=cycle_time)


    @staticmethod
    def transform_measure(measure, capability, attempt_count, success_count, cycle_time, task_name):
        attempt_id = MatchDal.attempts['summary']
        if measure == 'na':
            return 0, 0, 0, 0, attempt_id
        elif measure == 'count':
            return 0, attempt_count, success_count, 0, attempt_id
        elif measure == 'percentage':
            return capability, 0, 0, 0, attempt_id
        elif measure == 'boolean':
            return capability, 0, 0, 0, attempt_id
        elif measure == 'enum':
            task_option = '{}-{}'.format(task_name, capability)
            option_id = MatchDal.task_option_ids[task_option]
            return option_id, 0, 0, 0, attempt_id
        elif measure == 'attempt':
            return 0
        elif measure == 'cycletime':
            return 0

<|MERGE_RESOLUTION|>--- conflicted
+++ resolved
@@ -58,13 +58,6 @@
                       cycle_time=0):
         event_name = event.EventDal.get_current_event()
         event_id = MatchDal.events[event_name]
-<<<<<<< HEAD
-=======
-        if (match != 'na'):
-            match_name = event.EventDal.get_current_match()
-        else:
-            match_name = match
->>>>>>> f44c4b9b
 
         match_id = MatchDal.matches[match]
 
