from sqlalchemy import create_engine, Column, Integer, String
from sqlalchemy.ext.declarative import declarative_base
from sqlalchemy import ForeignKey
from sqlalchemy import UniqueConstraint


# ========== Database Connection ==============================================
connection_string = 'postgresql://irs1318:irs1318@localhost:5432/scouting'


def getdbengine():
    return create_engine(connection_string)


# ========== Table Definitions ================================================
Base = declarative_base()


class Date(Base):
    __tablename__ = "dates"

    id = Column(Integer, primary_key=True)
    name = Column(String, unique=True, nullable=False)

    date = Column(String)


class Event(Base):
    __tablename__ = "events"

    id = Column(Integer, primary_key=True)
    name = Column(String, unique=True, nullable=False)

    state = Column(String)
    type = Column(String)


class Level(Base):
    __tablename__ = "levels"

    id = Column(Integer, primary_key=True)
    name = Column(String, unique=True, nullable=False)


class Match(Base):
    __tablename__ = "matches"

    id = Column(Integer, primary_key=True)
    name = Column(String, unique=True, nullable=False)


class Alliance(Base):
    __tablename__ = "alliances"

    id = Column(Integer, primary_key=True)
    name = Column(String, unique=True, nullable=False)


class Team(Base):
    __tablename__ = "teams"

    id = Column(Integer, primary_key=True)
    name = Column(String, unique=True, nullable=False)
    long_name = Column(String, unique=True)
    city = Column(String)
    state = Column(String)
    region = Column(String)
    year_founded = Column(String)


class Station(Base):
    __tablename__ = "stations"

    id = Column(Integer, primary_key=True)
    name = Column(String, unique=True, nullable=False)


class Actor(Base):
    __tablename__ = "actors"

    id = Column(Integer, primary_key=True)
    name = Column(String, unique=True, nullable=False)


class Task(Base):
    __tablename__ = "tasks"

    id = Column(Integer, primary_key=True)
    name = Column(String, unique=True, nullable=False)

    type = Column(String)
    display_name = Column(String)


class MeasureType(Base):
    __tablename__ = "measuretypes"

    id = Column(Integer, primary_key=True)
    name = Column(String, unique=True, nullable=False)


class Phase(Base):
    __tablename__ = "phases"

    id = Column(Integer, primary_key=True)
    name = Column(String, unique=True, nullable=False)


class Attempt(Base):
    __tablename__ = "attempts"

    id = Column(Integer, primary_key=True)
    name = Column(String, unique=True, nullable=False)


class Reason(Base):
    __tablename__ = "reasons"

    id = Column(Integer, primary_key=True)
    name = Column(String, unique=True, nullable=False)


class Game(Base):
    __tablename__ = "games"

    id = Column(Integer, primary_key=True)
    actor = Column(String)
    task = Column(String, unique=True)
    claim = Column(String)
    auto = Column(String)
    teleop = Column(String)
    finish = Column(String)


class TaskOptions(Base):
    __tablename__ = "task_options"

    id = Column(Integer, primary_key=True)
    task_name = Column(String)
    type = Column(String)
    option_name = Column(String)
<<<<<<< HEAD
    __table_args__ = (UniqueConstraint('task_name', 'type', 'option_name'),
                      )
=======

>>>>>>> 65a4e2c1

class Schedule(Base):
    __tablename__ = "schedules"

    id = Column(Integer, primary_key=True)
    date = Column('date', String)
    event = Column('event', String)
    level = Column('level', String)
    match = Column('match', String)
    alliance = Column('alliance', String)
    team = Column('team', String)
    station = Column('station', String)


class Measure(Base):
    __tablename__ = "measures"

    date_id = Column(Integer, ForeignKey('dates.id'), primary_key=True)
    event_id = Column(Integer, ForeignKey('events.id'), primary_key=True)
    level_id = Column(Integer, ForeignKey('levels.id'), primary_key=True)
    match_id = Column(Integer, ForeignKey('matches.id'), primary_key=True)
    alliance_id = Column(Integer, ForeignKey('alliances.id'), primary_key=True)
    team_id = Column(Integer, ForeignKey('teams.id'), primary_key=True)
    station_id = Column(Integer, ForeignKey('stations.id'), primary_key=True)
    actor_id = Column(Integer, ForeignKey('actors.id'), primary_key=True)
    task_id = Column(Integer, ForeignKey('tasks.id'), primary_key=True)
    measuretype_id = Column(Integer, ForeignKey('measuretypes.id'), primary_key=True)
    phase_id = Column(Integer, ForeignKey('phases.id'), primary_key=True)
    attempt_id = Column(Integer, ForeignKey('attempts.id'), primary_key=True)
    reason_id = Column(Integer, ForeignKey('reasons.id'), primary_key=True)
    capability = Column(Integer)
    attempts = Column(Integer)
    successes = Column(Integer)
    cycle_times = Column(Integer)


class Status(Base):
    __tablename__ = "status"

    id = Column(Integer, primary_key=True)
    event = Column('event', String)
    match = Column('match', String)


def create_tables():
    engine = getdbengine()
    Base.metadata.create_all(engine)<|MERGE_RESOLUTION|>--- conflicted
+++ resolved
@@ -139,12 +139,8 @@
     task_name = Column(String)
     type = Column(String)
     option_name = Column(String)
-<<<<<<< HEAD
     __table_args__ = (UniqueConstraint('task_name', 'type', 'option_name'),
                       )
-=======
-
->>>>>>> 65a4e2c1
 
 class Schedule(Base):
     __tablename__ = "schedules"
