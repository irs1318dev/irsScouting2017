--- conflicted
+++ resolved
@@ -10,10 +10,6 @@
 
 # Create a table
 
-<<<<<<< HEAD
-
-
-=======
 class Measure(Base)
     __tablename__ = "measures"
 
@@ -23,7 +19,6 @@
 Base.metadata.create_all(engine)
 
 measure-thingy
->>>>>>> ddf57e8f
 class Match(Base):
     __tablename__ = "matches"
 
@@ -47,7 +42,7 @@
 level_qual = Level(name='Qualifications')
 level_playoff = Level(name='Playoffs')
 
-class stations(Base)
+class stations(Base):
     __tablename__ = "stations"
 
     id = Column(Integer, primary_key=True)
@@ -58,10 +53,10 @@
 station_red = Station(id=1, name='red1')
 station_red = Station(id=2, name='red2')
 station_red = Station(id=3, name='red3')
-station_ = Station(name='na')
-station_blue = Station(id=1, name='blue1')
+station_all = Station(name='na')
+station_blue = Station(id=1, name='blue3')
 station_blue = Station(id=2, name='blue2')
-station_blue = Station(id=2, name='blue2')
+station_blue = Station(id=3, name='blue3')
 
 class Team(Base):
     __tablename__ = "teams"
