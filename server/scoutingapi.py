--- conflicted
+++ resolved
@@ -1,6 +1,5 @@
 import cherrypy
 import os.path
-import json
 
 import server.config as s_config
 import server.model.schedule
@@ -32,13 +31,8 @@
         """
         out = open(s_config.web_sites("admin.html")).read()
         out = out.replace('{Match}', self.eventDal.get_current_match())
-<<<<<<< HEAD
         out = out.replace('{Event}', self.eventDal.get_current_event()[1])
         out = out.replace('{Year}', self.eventDal.get_current_event()[2])
-=======
-        out = out.replace('{Event}', self.eventDal.get_current_event())
-        out = out.replace('{Year}', self.eventDal.get_current_event())
->>>>>>> 7a5d872a
         return out
 
     @cherrypy.expose
@@ -52,13 +46,8 @@
         Returns: (str) HTML text
         """
         out = open(s_config.web_sites("setup.html")).read()
-<<<<<<< HEAD
         out = out.replace('{Event}', self.eventDal.get_current_event()[1])
         out = out.replace('{Year}', self.eventDal.get_current_event()[2])
-=======
-        out = out.replace('{Event}', self.eventDal.get_current_event())
-        out = out.replace('{Year}', self.eventDal.get_current_event())
->>>>>>> 7a5d872a
         return out
 
     @cherrypy.expose
@@ -235,20 +224,12 @@
 
     @cherrypy.expose
     def eventcurrent(self, event, year):
-<<<<<<< HEAD
         self.eventDal.set_current_event(event, year)
-=======
-        self.eventDal.set_current_event(event)
->>>>>>> 7a5d872a
         return open("web/sites/reset.html").read()
 
     @cherrypy.expose
     def eventfind(self, event, year):
-<<<<<<< HEAD
         self.eventDal.set_current_event(event, year)
-=======
-        self.eventDal.set_current_event(event)
->>>>>>> 7a5d872a
         self.eventDal.set_current_match('001-q')
         server.model.schedule.insert_sched(event, year, 'qual')
         return open("web/sites/reset.html").read()
@@ -261,7 +242,6 @@
     def databaseset(self):
         server.model.setup.setup()
         return open("web/sites/reset.html").read()
-
 
 
 if __name__ == '__main__':
