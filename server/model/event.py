--- conflicted
+++ resolved
@@ -218,11 +218,8 @@
         if len(results) == 1:
             return results[0]['long_name']
         return 'na'
-<<<<<<< HEAD
-=======
-
-    @staticmethod
->>>>>>> 3a5c55ac
+
+    @staticmethod
     def delete_event(event, season):
         event_id = EventDal.get_event_id(event, season)
         if EventDal.get_current_event()[0] == event_id:
