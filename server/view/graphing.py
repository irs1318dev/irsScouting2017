--- conflicted
+++ resolved
@@ -8,20 +8,12 @@
 import server.model.event as event
 import server.model.dal as sm_dal
 import server.config as config
-<<<<<<< HEAD
-import server.view.dataframes as dataframes
-=======
 import server.view.dataframes as sv_dataframes
->>>>>>> 6e5a4c51
 
 engine = server.model.connection.engine
 count_df = 	None
 
 #Data collection
-<<<<<<< HEAD
-def get_data(tasks, phase='teleop', teams=None):
-	teams_tasks_data = list()
-=======
 def get_dataframe():
 	return sv_dataframes.ranking_df(12)
 
@@ -31,20 +23,12 @@
 	sql = text("SELECT DISTINCT team FROM schedules WHERE "
 			   "event_id = :event ORDER BY team;")
 
->>>>>>> 6e5a4c51
 	conn = engine.connect()
 	results = conn.execute(sql, event=event.EventDal.get_current_event()[0])
 	conn.close()
 
-<<<<<<< HEAD
-	count_df = dataframes.match_num_df()
-
-	if(teams is None):
-		teams = get_teams()
-=======
 	for row in results:
 		all_teams.append(str(row).split('\'')[1])
->>>>>>> 6e5a4c51
 
 	return all_teams
 
@@ -96,98 +80,6 @@
 def filter_teams(data, teams=None):
 	filtered_data = list()
 
-<<<<<<< HEAD
-def get_match_count(team):
-	return count_df.query("team=='" + team + "'")["matches"]
-
-
-#Process values
-def average_tasks(data):
-	fixed_data = list()
-	for team_data in data:
-		task = None
-		current_data = ['na','na',0,0]
-		team_fixed = list()
-		count = get_match_count(team_data[0][0])
-
-		for row in team_data:
-			if row[1] == task:
-				current_data[2] += row[3]
-				current_data[3] += row[4]
-			else:
-				if task is not None:
-					team_fixed.append([row[0], current_data[1], 'na', current_data[2] / count, current_data[3] / count, 'na'])
-
-				current_data = [row[0], row[1], row[3], row[4]]
-				task = row[1]
-
-		team_fixed.append([current_data[0], current_data[1], 'na', current_data[2] / count, current_data[3] / count, 'na'])
-		fixed_data.append(team_fixed)
-	return fixed_data
-
-
-def sum_tasks(data):
-	fixed_data = list()
-	for team_data in data:
-		task = None
-		current_data = list('na','na',0,0)
-		team_fixed = list()
-
-		for row in team_data:
-			if row[1] == task:
-				current_data[2] += row[3]
-				current_data[3] += row[4]
-			else:
-				if task is not None:
-					team_fixed.append([row[0], current_data[1], 'na', current_data[2], current_data[3], 'na'])
-
-				current_data = [row[0], row[1], row[3], row[4]]
-				task = row[1]
-
-		team_fixed.append([current_data[0], current_data[1], 'na', current_data[2], current_data[3], 'na'])
-		fixed_data.append(team_fixed)
-	return fixed_data
-
-def totals_team(data):
-	total_data = list()
-	for team_data in data:
-		for row in team_data:
-			found = False
-			for task in total_data:
-				if row[1] == task[1]:
-					found = True
-					task[3] += row[3]
-					task[4] += row[4]
-			if not found:
-				total_data.append(['Total', row[1], 'na', row[3], row[4], 'na'])
-	return data.append(total_data)
-
-
-
-#Configure data for visual
-def flatten_success(data):
-	flat_list = list()
-	for sublist in data:
-		for item in sublist:
-			flat_list.append([item[0], item[1], item[3]])
-	return flat_list
-
-
-def flatten_attempt(data):
-	flat_list = list()
-	for sublist in data:
-		for item in sublist:
-			flat_list.append([item[0], item[1], item[4]])
-	return flat_list
-
-def flatten_capability(data):
-	flat_list = list()
-	for sublist in data:
-		for item in sublist:
-			if(item[5] != 'na'):
-				flat_list.append([item[0], item[5], 1])
-	return flat_list
-=======
 	if(teams is None):
 		teams = get_teams()
 
@@ -208,7 +100,6 @@
 
 def scoring_teams(col):
 	return  [ x[0] for x in col if x[2] > 0 ]
->>>>>>> 6e5a4c51
 
 
 #Holoviews generation
@@ -235,10 +126,6 @@
 	from bokeh.io import output_file, save, show
 	output_file(config.web_data(name + '.html'), mode='inline')
 	save(plot, title=name)
-<<<<<<< HEAD
-
-=======
->>>>>>> 6e5a4c51
 
 
 def graph_match(match_list):
@@ -259,32 +146,6 @@
 				pickup_max[i] = data[i]
 			team_sums[i][2] += data[i][2]
 
-<<<<<<< HEAD
-def graph_match(match_list, match):
-    tasks = ['placeSwitch', 'placeExchange', 'placeScale']
-    data = flatten_success(average_tasks(get_data(tasks, 'teleop', match_list)))
-    red_place_plot = hv_bar(data[:3], 'Red Cubes Placed')
-    blue_place_plot = hv_bar(data[3:], 'Blue Cubes Placed')
-
-    tasks = ['pickupPlatform', 'pickupCubeZone', 'pickupPortal', 'pickupExchange', 'pickupFloor']
-    data = flatten_success(average_tasks(get_data(tasks, 'teleop', match_list)))
-    red_get_plot = hv_stack(data[:3], 'Red Pickup')
-    blue_get_plot = hv_stack(data[3:], 'Blue Pickup')
-
-    tasks = ['makeClimb']
-    climbs = hv_bar(flatten_success(get_data(tasks, 'finish', match_list)), 'Climbs')
-
-    tasks = ['getFoul', 'disabled']
-    fouls = hv_bar(flatten_success(get_data(tasks, 'finish', match_list)), "Fouls")
-
-    plot = hv.Layout(red_place_plot + red_get_plot + blue_place_plot + blue_get_plot + climbs + fouls).cols(2)
-    save_view(plot, 'matchData')
-
-
-def graph_event():
-    tasks = ['placeSwitch', 'placeExchange', 'placeScale']
-    place_plot = hv_stack(flatten_success(average_tasks(get_data(tasks, 'teleop'))), 'Cubes Placed', width=1000)
-=======
 	for i in range(len(pickup_max)):
 		if team_sums[i][2] != 0:
 			pickup_max[i][2] = str(pickup_max[i][2] / team_sums[i][2] * 100) + '%'
@@ -309,7 +170,6 @@
 	tasks = ['placeSwitch', 'placeExchange', 'placeScale']
 	data = get_list(df_rnk, tasks)
 	place_plot = hv_stack(filter_teams(data), 'Cubes Placed', width=1000)
->>>>>>> 6e5a4c51
 
 	success = get_column(df_rnk, 'makeClimb', 'finish', 'sum_successes')
 	attempt = get_column(df_rnk, 'makeClimb', 'finish', 'sum_attempts', task_rename='attemptClimb')
