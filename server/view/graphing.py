--- conflicted
+++ resolved
@@ -18,14 +18,6 @@
 	return sv_dataframes.ranking_df(12)
 
 
-<<<<<<< HEAD
-#Data collection
-def get_dataframe():
-	return sv_dataframes.ranking_df(12)
-
-
-=======
->>>>>>> ed0fc8c4
 def get_teams():
 	all_teams = list()
 	sql = text("SELECT DISTINCT team FROM schedules WHERE "
@@ -84,7 +76,6 @@
 		all_data_cols.append(get_column(df_rnk, task, phase, stat, actor))
 	return combine_tasks(all_data_cols)
 
-<<<<<<< HEAD
 
 def filter_teams(data, teams=None):
 	filtered_data = list()
@@ -105,33 +96,8 @@
 		col = filter_teams(col, scoring_teams(col))
 	sorted_list = sorted(col, key=lambda x: x[2], reverse=True)
 	return [ x[0] for x in sorted_list ]
-=======
->>>>>>> ed0fc8c4
-
-def filter_teams(data, teams=None):
-	filtered_data = list()
-
-<<<<<<< HEAD
-=======
-	if(teams is None):
-		teams = get_teams()
-
-	for team in teams:
-		for row in data:
-			if row[0] == team:
-				filtered_data.append(row)
-
-	return filtered_data
 
 
-def sorted_teams(col, hide_zeros=True):
-	if hide_zeros:
-		col = filter_teams(col, scoring_teams(col))
-	sorted_list = sorted(col, key=lambda x: x[2], reverse=True)
-	return [ x[0] for x in sorted_list ]
-
-
->>>>>>> ed0fc8c4
 def scoring_teams(col):
 	return  [ x[0] for x in col if x[2] > 0 ]
 
@@ -160,28 +126,6 @@
 	from bokeh.io import output_file, save, show
 	output_file(config.web_data(name + '.html'), mode='inline')
 	save(plot, title=name)
-<<<<<<< HEAD
-
-
-def graph_match(match_list):
-	df_rnk = get_dataframe()
-
-	tasks = ['placeSwitch', 'placeExchange', 'placeScale']
-	data = get_list(df_rnk, tasks)
-	red_place_plot = hv_bar(filter_teams(data, match_list[:3]), 'Red Cubes Placed')
-	blue_place_plot = hv_bar(filter_teams(data, match_list[3:]), 'Blue Cubes Placed')
-
-	tasks = ['pickupPlatform', 'pickupCubeZone', 'pickupPortal', 'pickupExchange', 'pickupFloor']
-	data = get_list(df_rnk, tasks)
-	red_get_plot = hv_stack(filter_teams(data, match_list[:3]), 'Red Pickup')
-	blue_get_plot = hv_stack(filter_teams(data, match_list[3:]), 'Blue Pickup')
-
-	tasks = ['makeClimb', 'getFoul', 'disabled']
-	data = get_list(df_rnk, tasks, 'finish', 'sum_successes')
-	red_extra = hv_table(filter_teams(data, match_list[:3]), 'Red Other')
-	blue_extra = hv_table(filter_teams(data, match_list[3:]), 'Blue Other')
-
-=======
 
 
 def graph_match(match_list):
@@ -216,7 +160,6 @@
 	red_extra = hv_table(filter_teams(data, match_list[:3]), 'Red Other')
 	blue_extra = hv_table(filter_teams(data, match_list[3:]), 'Blue Other')
 
->>>>>>> ed0fc8c4
 	plot = hv.Layout(red_place_plot + blue_place_plot + red_get_plot + blue_get_plot + red_extra + blue_extra).cols(2)
 	save_view(plot, 'matchData')
 
