import os
import os.path

import pandas as pd
import bokeh.models as bmodels
import bokeh.plotting as plt
import bokeh.palettes as bpalettes
import bokeh.transform as btransform
import bokeh.models.widgets as bmw
import bokeh.io
import bokeh.layouts as blt

import server.model.connection as smc
import server.config as sc
import server.model.event as sme
import server.view.bokeh


def hatches_6t(match, num_matches=12):
    conn = smc.pool.getconn()
    cdsr = _hatches_6t_cds(match, num_matches, 'red', conn)
    cdsb = _hatches_6t_cds(match, num_matches, 'blue', conn)
    rteams = cdsr.column_names[1:]
    bteams = cdsb.column_names[1:]

    hatches = ['Total Hatches', 'csHatch', 'rocketHatch1',
               'rocketHatch2', 'rocketHatch3']
    plt_hatches = plt.figure(title='Six Team Hatches Placed: Match ' + match, x_range=hatches,
                             plot_width=700, plot_height=300)

    plt_hatches.vbar_stack(rteams, x=btransform.dodge('task', -0.17, range=plt_hatches.x_range), width=0.3,
                           source=cdsr,
                           color=bpalettes.Reds3, legend=[" " + x for x in rteams])
    plt_hatches.vbar_stack(bteams, x=btransform.dodge('task', 0.17, range=plt_hatches.x_range), width=0.3,
                           source=cdsb,
                           color=bpalettes.Blues3, legend=[" " + x for x in bteams])
    smc.pool.putconn(conn)
    return plt_hatches


def _hatches_6t_cds(match, num_matches, alliance, conn):
    sql = '''
        SELECT team, task, SUM(successes) AS hatches_placed FROM vw_measures 
        WHERE task IN ('rocketHatch1', 'rocketHatch2', 'rocketHatch3', 'csHatch')
        AND team IN (SELECT team FROM schedules
                     INNER JOIN status ON schedules.event_id=status.event_id 
                     WHERE schedules.event_id=status.event_id AND schedules.match=%s
                     AND alliance=%s)
        AND last_match <= %s
        GROUP BY team, task;
    '''
    dfh = pd.read_sql(sql, conn, params=[match, alliance, num_matches])
    dfh = dfh.set_index(['task', 'team'])
    dfh = dfh.unstack()
    dfh.columns = dfh.columns.droplevel()
    dfh = dfh.fillna(0)
    dfh.loc['Total Hatches', :] = list(dfh.sum())
    return bmodels.ColumnDataSource(dfh)


def cargo_6t(match, num_matches=12):
    conn = smc.pool.getconn()
    cdsr = _cargo_6t_cds(match, num_matches, 'red', conn)
    cdsb = _cargo_6t_cds(match, num_matches, 'blue', conn)
    rteams = cdsr.column_names[1:]
    bteams = cdsb.column_names[1:]

    cargo = ['Total Cargo', 'csCargo', 'rocketCargo1',
             'rocketCargo2', 'rocketCargo3']

    plt_cargo = plt.figure(title='Six Team Cargo Placed: Match ' + match, x_range=cargo,
                           plot_width=700, plot_height=300)

    plt_cargo.vbar_stack(rteams, x=btransform.dodge('task', -0.17, range=plt_cargo.x_range), width=0.3, source=cdsr,
                         color=bpalettes.Reds3, legend=[" " + x for x in rteams])
    plt_cargo.vbar_stack(bteams, x=btransform.dodge('task', 0.17, range=plt_cargo.x_range), width=0.3, source=cdsb,
                         color=bpalettes.Blues3, legend=[" " + x for x in bteams])
    smc.pool.putconn(conn)

    return plt_cargo


def _cargo_6t_cds(match, num_matches, alliance, conn):
    sql = '''
        SELECT team, task, SUM(successes) AS cargo_placed FROM vw_measures 
        WHERE task IN ('rocketCargo1', 'rocketCargo2', 'rocketCargo3', 'csCargo')
        AND team IN (SELECT team FROM schedules
                     INNER JOIN status ON schedules.event_id=status.event_id 
                     WHERE schedules.event_id=status.event_id AND schedules.match=%s
                     AND alliance=%s)
        AND last_match <= %s
        GROUP BY team, task;
    '''
    dfc = pd.read_sql(sql, conn, params=[match, alliance, num_matches])
    dfc = dfc.set_index(['task', 'team'])
    dfc = dfc.unstack()
    dfc.columns = dfc.columns.droplevel()
    dfc = dfc.fillna(0)
    dfc.loc['Total Cargo', :] = list(dfc.sum())
    return bmodels.ColumnDataSource(dfc)


def pages_6t(matches, num_matches=12):
    os.chdir(os.path.join(sc.output_path('2019'), 'sixteam'))
    for match in matches:
        bokeh.io.output_file('6t' + match + '.html')
        row = blt.row(hatches_6t(match, num_matches), cargo_6t(match, num_matches))
        div = bmw.Div(text='''
            <H1>Match {} Six Team Chart</H1>
        '''.format(match))
        col = blt.Column(div, row)
        title = 'Six Team Display: Match ' + match
        # LocalResource needed to load JS and CSS files from local folder
        res = server.view.bokeh.LocalResource(
            os.path.join(sc.output_path('2019'), 'static'))
        bokeh.io.save(col, title=title, resources=res)


def next3(team):
    current = sme.EventDal.get_current_match()
    team_sched = sme.EventDal.team_match(team)
    pages_6t([x for x in team_sched if x > current][:3])


def index_page():
    sixteam_folder = os.path.join(sc.output_path('2019'), 'sixteam')
    last_match = sme.EventDal.get_previous_match()
    file_names = os.listdir(sixteam_folder)
    file_data = [(f_name, 'Match {}'.format(f_name[2:-5])) for f_name in file_names if f_name[-5:] == '.html']
    links = ['<li><a href="sixteam/{}">{}</a></li>'.format(f_data[0], f_data[1]) for f_data in file_data]
<<<<<<< HEAD
    html = '<html><head><title>IRS Scouting Data</title></head>'
    html = html + '<body><h1>IRS Scouting Data</h1><h2>Updated at match: ' +\
                   sme.EventDal.get_previous_match() + '</h2><ul>'
=======
    html = '<html><head><link rel="stylesheet" href="list-nav.css"><title>IRS Scouting Data</title></head>'
    html = html + '''<ul id="list-nav">
	<li><a href="./index.html">Six Team</a></li>
	<li><a href="./pointschart.html">Points Chart</a></li>
	<li><a href="./rankingtable.html">Ranking Table</a></li>
	<li><a href="./oneteam_index.html">One Team</a></li>
</ul><body><br><br><h1>IRS Scouting Data</h1><ul>
'''
>>>>>>> 107d05cb

    html = html + ''.join(links)
    html = html + '</ul><h3>Ranking Table</h3><a href="rankingtable.html">Ranking Table</a>'
    html = html + '<h3>Points Chart</h3><a href="pointschart.html">Points Chart</a></body></html>'
    os.chdir(sc.output_path('2019'))
    index_file = open("index.html", "w")
    index_file.write(html)
    index_file.close()
    return html<|MERGE_RESOLUTION|>--- conflicted
+++ resolved
@@ -128,20 +128,15 @@
     file_names = os.listdir(sixteam_folder)
     file_data = [(f_name, 'Match {}'.format(f_name[2:-5])) for f_name in file_names if f_name[-5:] == '.html']
     links = ['<li><a href="sixteam/{}">{}</a></li>'.format(f_data[0], f_data[1]) for f_data in file_data]
-<<<<<<< HEAD
-    html = '<html><head><title>IRS Scouting Data</title></head>'
-    html = html + '<body><h1>IRS Scouting Data</h1><h2>Updated at match: ' +\
-                   sme.EventDal.get_previous_match() + '</h2><ul>'
-=======
+
     html = '<html><head><link rel="stylesheet" href="list-nav.css"><title>IRS Scouting Data</title></head>'
     html = html + '''<ul id="list-nav">
 	<li><a href="./index.html">Six Team</a></li>
 	<li><a href="./pointschart.html">Points Chart</a></li>
 	<li><a href="./rankingtable.html">Ranking Table</a></li>
 	<li><a href="./oneteam_index.html">One Team</a></li>
-</ul><body><br><br><h1>IRS Scouting Data</h1><ul>
-'''
->>>>>>> 107d05cb
+</ul><body><br><br><h1>IRS Scouting Data</h1>h2>Updated at match: ''' +\
+                   sme.EventDal.get_previous_match() + '</h2><ul>'
 
     html = html + ''.join(links)
     html = html + '</ul><h3>Ranking Table</h3><a href="rankingtable.html">Ranking Table</a>'
